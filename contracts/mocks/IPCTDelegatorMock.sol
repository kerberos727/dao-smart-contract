--- conflicted
+++ resolved
@@ -4,34 +4,6 @@
 import "../governor/IPCTDelegator.sol";
 
 contract IPCTDelegatorMock is IPCTDelegator {
-<<<<<<< HEAD
-    constructor(
-        address timelock_,
-        address token_,
-        address releaseToken_,
-        address admin_,
-        address implementation_,
-        uint256 votingPeriod_,
-        uint256 votingDelay_,
-        uint256 proposalThreshold_
-    )
-        IPCTDelegator(
-            timelock_,
-            token_,
-            releaseToken_,
-            admin_,
-            implementation_,
-            votingPeriod_,
-            votingDelay_,
-            proposalThreshold_
-        )
-    {}
-
-    function resolve(bytes32 addr) public pure override returns (address) {
-        return address(uint160(uint256(addr) >> (12 * 8)));
-    }
-}
-=======
   constructor(
     address timelock_,
     address token_,
@@ -42,5 +14,4 @@
     uint votingDelay_,
     uint proposalThreshold_
   ) IPCTDelegator(timelock_, token_, releaseToken_, admin_, implementation_, votingPeriod_, votingDelay_, proposalThreshold_) {}
-}
->>>>>>> c246a489
+}