--- conflicted
+++ resolved
@@ -93,600 +93,6 @@
 const zeroAddress = "0x0000000000000000000000000000000000000000";
 const mintAmount = new BigNumber("500000000000000000000");
 
-<<<<<<< HEAD
-describe("Community - Beneficiary", () => {
-	before(async function () {
-		await init();
-	});
-
-	beforeEach(async () => {
-		cUSDInstance = await Token.deploy("cUSD", "cUSD");
-		communityAdminInstance = await CommunityAdmin.deploy(
-			cUSDInstance.address,
-			adminAccount1.address
-		);
-		communityFactoryInstance = await CommunityFactory.deploy(
-			cUSDInstance.address,
-			communityAdminInstance.address
-		);
-		await communityAdminInstance.setCommunityFactory(
-			communityFactoryInstance.address
-		);
-
-		const tx = await communityAdminInstance.addCommunity(
-			communityManagerA.address,
-			claimAmountTwo.toString(),
-			maxClaimTen.toString(),
-			day.toString(),
-			hour.toString()
-		);
-
-		let receipt = await tx.wait();
-
-		const communityAddress = receipt.events?.filter((x: any) => {
-			return x.event == "CommunityAdded";
-		})[0]["args"]["_communityAddress"];
-		communityInstance = await Community.attach(communityAddress);
-		await cUSDInstance.mint(communityAddress, mintAmount.toString());
-	});
-
-	it("should be able to add beneficiary to community", async () => {
-		(await communityInstance.beneficiaries(beneficiaryA.address))
-			.toString()
-			.should.be.equal(BeneficiaryState.NONE);
-		await communityInstance
-			.connect(communityManagerA)
-			.addBeneficiary(beneficiaryA.address);
-		(await communityInstance.beneficiaries(beneficiaryA.address))
-			.toString()
-			.should.be.equal(BeneficiaryState.Valid);
-	});
-
-	it("should give beneficiary 5 cents when adding to community", async () => {
-		(await cUSDInstance.balanceOf(beneficiaryA.address))
-			.toString()
-			.should.be.equal("0");
-		await communityInstance
-			.connect(communityManagerA)
-			.addBeneficiary(beneficiaryA.address);
-		(await cUSDInstance.balanceOf(beneficiaryA.address))
-			.toString()
-			.should.be.equal(fiveCents.toString());
-	});
-
-	it("should be able to lock beneficiary from community", async () => {
-		(await communityInstance.beneficiaries(beneficiaryA.address))
-			.toString()
-			.should.be.equal(BeneficiaryState.NONE);
-		await communityInstance
-			.connect(communityManagerA)
-			.addBeneficiary(beneficiaryA.address);
-		(await communityInstance.beneficiaries(beneficiaryA.address))
-			.toString()
-			.should.be.equal(BeneficiaryState.Valid);
-		await communityInstance
-			.connect(communityManagerA)
-			.lockBeneficiary(beneficiaryA.address);
-		(await communityInstance.beneficiaries(beneficiaryA.address))
-			.toString()
-			.should.be.equal(BeneficiaryState.Locked);
-	});
-
-	it("should not be able to lock an invalid beneficiary from community", async () => {
-		(await communityInstance.beneficiaries(beneficiaryA.address))
-			.toString()
-			.should.be.equal(BeneficiaryState.NONE);
-		await expect(
-			communityInstance
-				.connect(communityManagerA)
-				.lockBeneficiary(beneficiaryA.address)
-		).to.be.rejectedWith("NOT_YET");
-	});
-
-	it("should be able to unlock locked beneficiary from community", async () => {
-		(await communityInstance.beneficiaries(beneficiaryA.address))
-			.toString()
-			.should.be.equal(BeneficiaryState.NONE);
-		await communityInstance
-			.connect(communityManagerA)
-			.addBeneficiary(beneficiaryA.address);
-		(await communityInstance.beneficiaries(beneficiaryA.address))
-			.toString()
-			.should.be.equal(BeneficiaryState.Valid);
-		await communityInstance
-			.connect(communityManagerA)
-			.lockBeneficiary(beneficiaryA.address);
-		(await communityInstance.beneficiaries(beneficiaryA.address))
-			.toString()
-			.should.be.equal(BeneficiaryState.Locked);
-		await communityInstance
-			.connect(communityManagerA)
-			.unlockBeneficiary(beneficiaryA.address);
-		(await communityInstance.beneficiaries(beneficiaryA.address))
-			.toString()
-			.should.be.equal(BeneficiaryState.Valid);
-	});
-
-	it("should not be able to unlock a not locked beneficiary from community", async () => {
-		(await communityInstance.beneficiaries(beneficiaryA.address))
-			.toString()
-			.should.be.equal(BeneficiaryState.NONE);
-		await communityInstance
-			.connect(communityManagerA)
-			.addBeneficiary(beneficiaryA.address);
-		(await communityInstance.beneficiaries(beneficiaryA.address))
-			.toString()
-			.should.be.equal(BeneficiaryState.Valid);
-		await expect(
-			communityInstance
-				.connect(communityManagerA)
-				.unlockBeneficiary(beneficiaryA.address)
-		).to.be.rejectedWith("NOT_YET");
-	});
-
-	it("should be able to remove beneficiary from community", async () => {
-		(await communityInstance.beneficiaries(beneficiaryA.address))
-			.toString()
-			.should.be.equal(BeneficiaryState.NONE);
-		await communityInstance
-			.connect(communityManagerA)
-			.addBeneficiary(beneficiaryA.address);
-		(await communityInstance.beneficiaries(beneficiaryA.address))
-			.toString()
-			.should.be.equal(BeneficiaryState.Valid);
-		await communityInstance
-			.connect(communityManagerA)
-			.removeBeneficiary(beneficiaryA.address);
-		(await communityInstance.beneficiaries(beneficiaryA.address))
-			.toString()
-			.should.be.equal(BeneficiaryState.Removed);
-	});
-});
-
-describe("Community - Claim", () => {
-	before(async function () {
-		await init();
-	});
-
-	beforeEach(async () => {
-		cUSDInstance = await Token.deploy("cUSD", "cUSD");
-		communityAdminInstance = await CommunityAdmin.deploy(
-			cUSDInstance.address,
-			adminAccount1.address
-		);
-		communityFactoryInstance = await CommunityFactory.deploy(
-			cUSDInstance.address,
-			communityAdminInstance.address
-		);
-		await communityAdminInstance.setCommunityFactory(
-			communityFactoryInstance.address
-		);
-
-		const tx = await communityAdminInstance.addCommunity(
-			communityManagerA.address,
-			claimAmountTwo.toString(),
-			maxClaimTen.toString(),
-			day.toString(),
-			hour.toString()
-		);
-
-		let receipt = await tx.wait();
-
-		const communityAddress = receipt.events?.filter((x: any) => {
-			return x.event == "CommunityAdded";
-		})[0]["args"]["_communityAddress"];
-		communityInstance = await Community.attach(communityAddress);
-		await cUSDInstance.mint(communityAddress, mintAmount.toString());
-		await communityInstance
-			.connect(communityManagerA)
-			.addBeneficiary(beneficiaryA.address);
-	});
-
-	it("should not claim without belong to community", async () => {
-		await expect(
-			communityInstance.connect(beneficiaryB).claim()
-		).to.be.rejectedWith("NOT_BENEFICIARY");
-	});
-
-	it("should not claim after locked from community", async () => {
-		await communityInstance
-			.connect(communityManagerA)
-			.lockBeneficiary(beneficiaryA.address);
-		await expect(
-			communityInstance.connect(beneficiaryA).claim()
-		).to.be.rejectedWith("LOCKED");
-	});
-
-	it("should not claim after removed from community", async () => {
-		await communityInstance
-			.connect(communityManagerA)
-			.removeBeneficiary(beneficiaryA.address);
-		await expect(
-			communityInstance.connect(beneficiaryA).claim()
-		).to.be.rejectedWith("REMOVED");
-	});
-
-	it("should not claim if community is locked", async () => {
-		await expect(communityInstance.connect(communityManagerA).lock())
-			.to.emit(communityInstance, "CommunityLocked")
-			.withArgs(communityManagerA.address);
-		await expect(
-			communityInstance.connect(beneficiaryA).claim()
-		).to.be.rejectedWith("LOCKED");
-	});
-
-	it("should not claim without waiting enough", async () => {
-		const baseInterval = (
-			await communityInstance.baseInterval()
-		).toNumber();
-		const incrementInterval = (
-			await communityInstance.incrementInterval()
-		).toNumber();
-		await communityInstance.connect(beneficiaryA).claim();
-		await network.provider.send("evm_increaseTime", [baseInterval]);
-		await communityInstance.connect(beneficiaryA).claim();
-		await network.provider.send("evm_increaseTime", [5]);
-		await expect(
-			communityInstance.connect(beneficiaryA).claim()
-		).to.be.rejectedWith("NOT_YET");
-		await network.provider.send("evm_increaseTime", [5]);
-		await expect(
-			communityInstance.connect(beneficiaryA).claim()
-		).to.be.rejectedWith("NOT_YET");
-	});
-
-	it("should claim after waiting", async () => {
-		const baseInterval = (
-			await communityInstance.baseInterval()
-		).toNumber();
-		await network.provider.send("evm_increaseTime", [baseInterval + 5]);
-		await communityInstance.connect(beneficiaryA).claim();
-		(await cUSDInstance.balanceOf(beneficiaryA.address))
-			.toString()
-			.should.be.equal(claimAmountTwo.plus(fiveCents).toString());
-	});
-
-	it("should not claim after max claim", async () => {
-		const baseInterval = (
-			await communityInstance.baseInterval()
-		).toNumber();
-		const incrementInterval = (
-			await communityInstance.incrementInterval()
-		).toNumber();
-		const claimAmount = new BigNumber(
-			(await communityInstance.claimAmount()).toString()
-		)
-			.div(decimals)
-			.toNumber();
-		const maxClaimAmount = new BigNumber(
-			(await communityInstance.maxClaim()).toString()
-		)
-			.div(decimals)
-			.toNumber();
-		await communityInstance.connect(beneficiaryA).claim();
-		for (let index = 0; index < maxClaimAmount / claimAmount - 1; index++) {
-			await network.provider.send("evm_increaseTime", [
-				baseInterval + incrementInterval * index + 5,
-			]);
-			await communityInstance.connect(beneficiaryA).claim();
-		}
-		await network.provider.send("evm_increaseTime", [
-			baseInterval +
-				incrementInterval * (maxClaimAmount / claimAmount) +
-				5,
-		]);
-		await expect(
-			communityInstance.connect(beneficiaryA).claim()
-		).to.be.rejectedWith("MAX_CLAIM");
-	});
-});
-
-describe("Community - Governance (2)", () => {
-	before(async function () {
-		await init();
-	});
-
-	beforeEach(async () => {
-		cUSDInstance = await Token.deploy("cUSD", "cUSD");
-		communityAdminInstance = await CommunityAdmin.deploy(
-			cUSDInstance.address,
-			adminAccount1.address
-		);
-		communityFactoryInstance = await CommunityFactory.deploy(
-			cUSDInstance.address,
-			communityAdminInstance.address
-		);
-		await communityAdminInstance.setCommunityFactory(
-			communityFactoryInstance.address
-		);
-
-		const tx = await communityAdminInstance.addCommunity(
-			communityManagerA.address,
-			claimAmountTwo.toString(),
-			maxClaimTen.toString(),
-			day.toString(),
-			hour.toString()
-		);
-
-		let receipt = await tx.wait();
-
-		const communityAddress = receipt.events?.filter((x: any) => {
-			return x.event == "CommunityAdded";
-		})[0]["args"]["_communityAddress"];
-		communityInstance = await Community.attach(communityAddress);
-	});
-
-	it("should be able to migrate funds from community if CommunityAdmin", async () => {
-		const previousCommunityPreviousBalance = await cUSDInstance.balanceOf(
-			communityInstance.address
-		);
-		const newCommunityFactoryInstance = await CommunityFactory.deploy(
-			cUSDInstance.address,
-			communityAdminInstance.address
-		);
-
-		const newTx = await communityAdminInstance.migrateCommunity(
-			communityManagerA.address,
-			communityInstance.address,
-			newCommunityFactoryInstance.address
-		);
-
-		let receipt = await newTx.wait();
-
-		const newCommunityAddress = receipt.events?.filter((x: any) => {
-			return x.event == "CommunityMigrated";
-		})[0]["args"]["_communityAddress"];
-
-		communityInstance = await Community.attach(newCommunityAddress);
-		const previousCommunityNewBalance = await cUSDInstance.balanceOf(
-			communityInstance.address
-		);
-		const newCommunityNewBalance = await cUSDInstance.balanceOf(
-			newCommunityAddress
-		);
-		previousCommunityPreviousBalance
-			.toString()
-			.should.be.equal(newCommunityNewBalance.toString());
-		previousCommunityNewBalance.toString().should.be.equal("0");
-	});
-
-	it("should not be able to migrate from invalid community", async () => {
-		const newcommunityAdminInstance = await CommunityAdmin.deploy(
-			cUSDInstance.address,
-			adminAccount1.address
-		);
-		await expect(
-			communityAdminInstance.migrateCommunity(
-				communityManagerA.address,
-				zeroAddress,
-				newcommunityAdminInstance.address
-			)
-		).to.be.rejectedWith("NOT_VALID");
-	});
-
-	it("should not be able to migrate community if not admin", async () => {
-		const newcommunityAdminInstance = await CommunityAdmin.deploy(
-			cUSDInstance.address,
-			adminAccount1.address
-		);
-		await expect(
-			communityAdminInstance.connect(adminAccount2).migrateCommunity(
-				communityManagerA.address,
-				cUSDInstance.address, // wrong on purpose,
-				newcommunityAdminInstance.address
-			)
-		).to.be.rejectedWith("NOT_ADMIN");
-	});
-
-	it("should be able edit community if manager", async () => {
-		(await communityInstance.incrementInterval())
-			.toString()
-			.should.be.equal(hour.toString());
-		await communityInstance
-			.connect(communityManagerA)
-			.edit(
-				claimAmountTwo.toString(),
-				maxClaimTen.toString(),
-				week.toString(),
-				day.toString()
-			);
-		(await communityInstance.incrementInterval())
-			.toString()
-			.should.be.equal(day.toString());
-	});
-
-	it("should not be able edit community if not manager", async () => {
-		await expect(
-			communityInstance
-				.connect(communityManagerB)
-				.edit(
-					claimAmountTwo.toString(),
-					maxClaimTen.toString(),
-					day.toString(),
-					day.toString()
-				)
-		).to.be.rejectedWith("NOT_MANAGER");
-	});
-
-	it("should not be able edit community with invalid values", async () => {
-		await expect(
-			communityInstance
-				.connect(communityManagerA)
-				.edit(
-					claimAmountTwo.toString(),
-					maxClaimTen.toString(),
-					day.toString(),
-					week.toString()
-				)
-		).to.be.rejected;
-		await expect(
-			communityInstance.connect(communityManagerA).edit(
-				maxClaimTen, // supposed to be wrong
-				claimAmountTwo,
-				week,
-				day
-			)
-		).to.be.rejected;
-	});
-
-	it("should not be able to add manager to community if not manager", async () => {
-		await expect(
-			communityInstance
-				.connect(communityManagerC)
-				.addManager(communityManagerB.address)
-		).to.be.rejectedWith("NOT_MANAGER");
-	});
-
-	it("should not be able to remove manager from community if not manager", async () => {
-		await communityInstance
-			.connect(communityManagerA)
-			.addManager(communityManagerB.address);
-		await expect(
-			communityInstance
-				.connect(communityManagerC)
-				.removeManager(communityManagerB.address)
-		).to.be.rejectedWith("NOT_MANAGER");
-	});
-
-	it("should be able to add manager to community if manager", async () => {
-		await expect(
-			communityInstance
-				.connect(communityManagerA)
-				.addManager(communityManagerB.address)
-		).to.be.fulfilled;
-	});
-
-	it("should be able to remove manager to community if manager", async () => {
-		await expect(
-			communityInstance
-				.connect(communityManagerA)
-				.addManager(communityManagerB.address)
-		).to.be.fulfilled;
-		await expect(
-			communityInstance
-				.connect(communityManagerA)
-				.removeManager(communityManagerB.address)
-		).to.be.fulfilled;
-	});
-
-	it("should be able to renounce from manager of community if manager", async () => {
-		await communityInstance
-			.connect(communityManagerA)
-			.addManager(communityManagerB.address);
-		await expect(
-			communityInstance
-				.connect(communityManagerB)
-				.renounceRole(
-					await communityInstance.MANAGER_ROLE(),
-					communityManagerB.address
-				)
-		).to.be.fulfilled;
-	});
-
-	it("should be able to lock community if manager", async () => {
-		await expect(communityInstance.connect(communityManagerA).lock())
-			.to.emit(communityInstance, "CommunityLocked")
-			.withArgs(communityManagerA.address);
-	});
-
-	it("should be able to lock community if manager", async () => {
-		await expect(communityInstance.connect(communityManagerA).lock())
-			.to.emit(communityInstance, "CommunityLocked")
-			.withArgs(communityManagerA.address);
-
-		await expect(communityInstance.connect(communityManagerA).unlock())
-			.to.emit(communityInstance, "CommunityUnlocked")
-			.withArgs(communityManagerA.address);
-	});
-});
-
-describe("CommunityAdmin", () => {
-	before(async function () {
-		await init();
-	});
-	beforeEach(async () => {
-		cUSDInstance = await Token.deploy("cUSD", "cUSD");
-		communityAdminInstance = await CommunityAdmin.deploy(
-			cUSDInstance.address,
-			adminAccount1.address
-		);
-		communityFactoryInstance = await CommunityFactory.deploy(
-			cUSDInstance.address,
-			communityAdminInstance.address
-		);
-		await communityAdminInstance.setCommunityFactory(
-			communityFactoryInstance.address
-		);
-	});
-
-	it("should be able to add a community if admin", async () => {
-		const tx = await communityAdminInstance.addCommunity(
-			communityManagerA.address,
-			claimAmountTwo.toString(),
-			maxClaimTen.toString(),
-			day.toString(),
-			hour.toString()
-		);
-
-		let receipt = await tx.wait();
-
-		const communityAddress = receipt.events?.filter((x: any) => {
-			return x.event == "CommunityAdded";
-		})[0]["args"]["_communityAddress"];
-		communityInstance = await Community.attach(communityAddress);
-
-		(await communityInstance.baseInterval())
-			.toString()
-			.should.be.equal("86400");
-		(await communityInstance.incrementInterval())
-			.toString()
-			.should.be.equal("3600");
-		(await communityInstance.maxClaim())
-			.toString()
-			.should.be.equal(maxClaimTen.toString());
-	});
-
-	it("should be able to remove a community if admin", async () => {
-		const tx = await communityAdminInstance.addCommunity(
-			communityManagerA.address,
-			claimAmountTwo.toString(),
-			maxClaimTen.toString(),
-			day.toString(),
-			hour.toString()
-		);
-
-		let receipt = await tx.wait();
-
-		const communityAddress = receipt.events?.filter((x: any) => {
-			return x.event == "CommunityAdded";
-		})[0]["args"]["_communityAddress"];
-		communityInstance = await Community.attach(communityAddress);
-
-		await communityAdminInstance.removeCommunity(communityAddress);
-	});
-
-	it("should not be able to create a community with invalid values", async () => {
-		await expect(
-			communityAdminInstance.addCommunity(
-				communityManagerA.address,
-				claimAmountTwo.toString(),
-				maxClaimTen.toString(),
-				hour.toString(),
-				day.toString()
-			)
-		).to.be.rejected;
-		await expect(
-			communityAdminInstance.addCommunity(
-				communityManagerA.address,
-				maxClaimTen.toString(), // it's supposed to be wrong!
-				claimAmountTwo.toString(),
-				day.toString(),
-				hour.toString()
-			)
-		).to.be.rejected;
-	});
-});
-=======
 // describe("Community - Beneficiary", () => {
 // 	before(async function () {
 // 		await init();
@@ -1268,7 +674,6 @@
 // 		).to.be.rejected;
 // 	});
 // });
->>>>>>> c246a489
 
 describe("Chaos test (complete flow)", async () => {
 	// add community
